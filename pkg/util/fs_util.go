/*
Copyright 2018 Google LLC

Licensed under the Apache License, Version 2.0 (the "License");
you may not use this file except in compliance with the License.
You may obtain a copy of the License at

    http://www.apache.org/licenses/LICENSE-2.0

Unless required by applicable law or agreed to in writing, software
distributed under the License is distributed on an "AS IS" BASIS,
WITHOUT WARRANTIES OR CONDITIONS OF ANY KIND, either express or implied.
See the License for the specific language governing permissions and
limitations under the License.
*/

package util

import (
	"archive/tar"
	"bufio"
	"io"
	"net/http"
	"os"
	"path/filepath"
	"strings"
	"time"

	"github.com/google/go-containerregistry/v1"

	"github.com/GoogleContainerTools/kaniko/pkg/constants"
	"github.com/sirupsen/logrus"
)

var whitelist = []string{
	"/kaniko",
	// /var/run is a special case. It's common to mount in /var/run/docker.sock or something similar
	// which leads to a special mount on the /var/run/docker.sock file itself, but the directory to exist
	// in the image with no way to tell if it came from the base image or not.
	"/var/run",
}
var volumeWhitelist = []string{}

func GetFSFromImage(img v1.Image) error {
	whitelist, err := fileSystemWhitelist(constants.WhitelistPath)
	if err != nil {
		return err
	}
	logrus.Infof("Mounted directories: %v", whitelist)
	layers, err := img.Layers()
	if err != nil {
		return err
	}

	fs := map[string]struct{}{}
	whiteouts := map[string]struct{}{}

	for i := len(layers) - 1; i >= 0; i-- {
		logrus.Infof("Unpacking layer: %d", i)
		l := layers[i]
		r, err := l.Uncompressed()
		if err != nil {
			return err
		}
		tr := tar.NewReader(r)
		for {
			hdr, err := tr.Next()
			if err == io.EOF {
				break
			}
			if err != nil {
				return err
			}
			path := filepath.Join("/", filepath.Clean(hdr.Name))
			base := filepath.Base(path)
			dir := filepath.Dir(path)
			if strings.HasPrefix(base, ".wh.") {
				logrus.Infof("Whiting out %s", path)
				name := strings.TrimPrefix(base, ".wh.")
				whiteouts[filepath.Join(dir, name)] = struct{}{}
				continue
			}

			if checkWhiteouts(path, whiteouts) {
				logrus.Infof("Not adding %s because it is whited out", path)
				continue
			}
			if _, ok := fs[path]; ok {
				logrus.Infof("Not adding %s because it was added by a prior layer", path)
				continue
			}

			if checkWhitelist(path, whitelist) {
				logrus.Infof("Not adding %s because it is whitelisted", path)
				continue
			}
			fs[path] = struct{}{}

			if err := extractFile("/", hdr, tr); err != nil {
				return err
			}
		}
	}
	return nil
}

// DeleteFilesystem deletes the extracted image file system
func DeleteFilesystem() error {
	logrus.Info("Deleting filesystem...")
	err := filepath.Walk(constants.RootDir, func(path string, info os.FileInfo, err error) error {
		if PathInWhitelist(path, constants.RootDir) || ChildDirInWhitelist(path, constants.RootDir) {
			logrus.Debugf("Not deleting %s, as it's whitelisted", path)
			return nil
		}
		if path == constants.RootDir {
			return nil
		}
		return os.RemoveAll(path)
	})
	return err
}

// ChildDirInWhitelist returns true if there is a child file or directory of the path in the whitelist
func ChildDirInWhitelist(path, directory string) bool {
	for _, d := range whitelist {
		dirPath := filepath.Join(directory, d)
		if HasFilepathPrefix(dirPath, path) {
			return true
		}
	}
	return false
}

func unTar(r io.Reader, dest string) error {
	tr := tar.NewReader(r)
	for {
		hdr, err := tr.Next()
		if err == io.EOF {
			break
		}
		if err != nil {
			return err
		}
		if err := extractFile(dest, hdr, tr); err != nil {
			return err
		}
	}
	return nil
}

func extractFile(dest string, hdr *tar.Header, tr io.Reader) error {
	path := filepath.Join(dest, filepath.Clean(hdr.Name))
	base := filepath.Base(path)
	dir := filepath.Dir(path)
	mode := hdr.FileInfo().Mode()
	switch hdr.Typeflag {
	case tar.TypeReg:
		logrus.Debugf("creating file %s", path)
		// It's possible a file is in the tar before it's directory.
		if _, err := os.Stat(dir); os.IsNotExist(err) {
			logrus.Debugf("base %s for file %s does not exist. Creating.", base, path)
			if err := os.MkdirAll(dir, 0755); err != nil {
				return err
			}
		}
		currFile, err := os.Create(path)
		if err != nil {
			return err
		}
		// manually set permissions on file, since the default umask (022) will interfere
		if err = os.Chmod(path, mode); err != nil {
			return err
		}
		if _, err = io.Copy(currFile, tr); err != nil {
			return err
		}
		currFile.Close()

	case tar.TypeDir:
		logrus.Debugf("creating dir %s", path)
		if err := os.MkdirAll(path, mode); err != nil {
			return err
		}
		// In some cases, MkdirAll doesn't change the permissions, so run Chmod
		if err := os.Chmod(path, mode); err != nil {
			return err
		}

	case tar.TypeLink:
		logrus.Debugf("link from %s to %s", hdr.Linkname, path)
		// The base directory for a link may not exist before it is created.
		dir := filepath.Dir(path)
		if err := os.MkdirAll(dir, 0755); err != nil {
			return err
		}
		if err := os.Symlink(filepath.Clean(filepath.Join("/", hdr.Linkname)), path); err != nil {
			return err
		}
	case tar.TypeSymlink:
		logrus.Debugf("symlink from %s to %s", hdr.Linkname, path)
		// The base directory for a symlink may not exist before it is created.
		dir := filepath.Dir(path)
		if err := os.MkdirAll(dir, 0755); err != nil {
			return err
		}
		if err := os.Symlink(hdr.Linkname, path); err != nil {
			return err
		}
	}
	return nil
}

<<<<<<< HEAD
// DeleteFilesystem deletes the extracted image file system
func DeleteFilesystem() error {
	logrus.Info("Deleting filesystem...")
	err := filepath.Walk(constants.RootDir, func(path string, info os.FileInfo, err error) error {
		if PathInWhitelist(path, constants.RootDir) || ChildDirInWhitelist(path, constants.RootDir) {
			logrus.Debugf("Not deleting %s, as it's whitelisted", path)
			return nil
		}
		if path == constants.RootDir {
			return nil
		}
		return os.RemoveAll(path)
	})
	return err
}

// ChildDirInWhitelist returns true if there is a child file or directory of the path in the whitelist
func ChildDirInWhitelist(path, directory string) bool {
	for _, d := range whitelist {
		dirPath := filepath.Join(directory, d)
		if pkgutil.HasFilepathPrefix(dirPath, path) {
			return true
		}
	}
	return false
}

// PathInWhitelist returns true if the path is whitelisted
=======
>>>>>>> 904575d0
func PathInWhitelist(path, directory string) bool {
	for _, c := range constants.KanikoBuildFiles {
		if path == c {
			return false
		}
	}
	for _, d := range whitelist {
		dirPath := filepath.Join(directory, d)
		if HasFilepathPrefix(path, dirPath) {
			return true
		}
	}
	return false
}

func checkWhiteouts(path string, whiteouts map[string]struct{}) bool {
	// Don't add the file if it or it's directory are whited out.
	if _, ok := whiteouts[path]; ok {
		return true
	}
	for wd := range whiteouts {
		if HasFilepathPrefix(path, wd) {
			logrus.Infof("Not adding %s because it's directory is whited out", path)
			return true
		}
	}
	return false
}

func checkWhitelist(path string, whitelist []string) bool {
	for _, wl := range whitelist {
		if HasFilepathPrefix(path, wl) {
			return true
		}
	}
	return false
}

// Get whitelist from roots of mounted files
// Each line of /proc/self/mountinfo is in the form:
// 36 35 98:0 /mnt1 /mnt2 rw,noatime master:1 - ext3 /dev/root rw,errors=continue
// (1)(2)(3)   (4)   (5)      (6)      (7)   (8) (9)   (10)         (11)
// Where (5) is the mount point relative to the process's root
// From: https://www.kernel.org/doc/Documentation/filesystems/proc.txt
func fileSystemWhitelist(path string) ([]string, error) {
	f, err := os.Open(path)
	if err != nil {
		return nil, err
	}
	defer f.Close()
	reader := bufio.NewReader(f)
	for {
		line, err := reader.ReadString('\n')
		logrus.Debugf("Read the following line from %s: %s", path, line)
		if err != nil && err != io.EOF {
			return nil, err
		}
		lineArr := strings.Split(line, " ")
		if len(lineArr) < 5 {
			if err == io.EOF {
				logrus.Debugf("Reached end of file %s", path)
				break
			}
			continue
		}
		if lineArr[4] != constants.RootDir {
			logrus.Debugf("Appending %s from line: %s", lineArr[4], line)
			whitelist = append(whitelist, lineArr[4])
		}
		if err == io.EOF {
			logrus.Debugf("Reached end of file %s", path)
			break
		}
	}
	return whitelist, nil
}

// RelativeFiles returns a list of all files at the filepath relative to root
func RelativeFiles(fp string, root string) ([]string, error) {
	var files []string
	fullPath := filepath.Join(root, fp)
	logrus.Debugf("Getting files and contents at root %s", fullPath)
	err := filepath.Walk(fullPath, func(path string, info os.FileInfo, err error) error {
		if PathInWhitelist(path, root) {
			return nil
		}
		if err != nil {
			return err
		}
		if PathInWhitelist(path, root) {
			return nil
		}
		relPath, err := filepath.Rel(root, path)
		if err != nil {
			return err
		}
		files = append(files, relPath)
		return nil
	})
	return files, err
}

// Files returns a list of all files rooted at root
func Files(root string) ([]string, error) {
	var files []string
	logrus.Debugf("Getting files and contents at root %s", root)
	err := filepath.Walk(root, func(path string, info os.FileInfo, err error) error {
		if PathInWhitelist(path, root) {
			return nil
		}
		files = append(files, path)
		return err
	})
	return files, err
}

// FilepathExists returns true if the path exists
func FilepathExists(path string) bool {
	_, err := os.Lstat(path)
	return !os.IsNotExist(err)
}

// CreateFile creates a file at path and copies over contents from the reader
func CreateFile(path string, reader io.Reader, perm os.FileMode) error {
	// Create directory path if it doesn't exist
	baseDir := filepath.Dir(path)
	if _, err := os.Lstat(baseDir); os.IsNotExist(err) {
		logrus.Debugf("baseDir %s for file %s does not exist. Creating.", baseDir, path)
		if err := os.MkdirAll(baseDir, 0755); err != nil {
			return err
		}
	}
	dest, err := os.Create(path)
	if err != nil {
		return err
	}
	defer dest.Close()
	if _, err := io.Copy(dest, reader); err != nil {
		return err
	}
	return dest.Chmod(perm)
}

// AddPathToVolumeWhitelist adds the given path to the volume whitelist
// It will get snapshotted when the VOLUME command is run then ignored
// for subsequent commands.
func AddPathToVolumeWhitelist(path string) error {
	logrus.Infof("adding %s to volume whitelist", path)
	volumeWhitelist = append(volumeWhitelist, path)
	return nil
}

// MoveVolumeWhitelistToWhitelist copies over all directories that were volume mounted
// in this step to be whitelisted for all subsequent docker commands.
func MoveVolumeWhitelistToWhitelist() error {
	if len(volumeWhitelist) > 0 {
		whitelist = append(whitelist, volumeWhitelist...)
		volumeWhitelist = []string{}
	}
	return nil
}

// DownloadFileToDest downloads the file at rawurl to the given dest for the ADD command
// From add command docs:
// 	1. If <src> is a remote file URL:
// 		- destination will have permissions of 0600
// 		- If remote file has HTTP Last-Modified header, we set the mtime of the file to that timestamp
func DownloadFileToDest(rawurl, dest string) error {
	resp, err := http.Get(rawurl)
	if err != nil {
		return err
	}
	defer resp.Body.Close()
	if err := CreateFile(dest, resp.Body, 0600); err != nil {
		return err
	}
	mTime := time.Time{}
	lastMod := resp.Header.Get("Last-Modified")
	if lastMod != "" {
		if parsedMTime, err := http.ParseTime(lastMod); err == nil {
			mTime = parsedMTime
		}
	}
	return os.Chtimes(dest, mTime, mTime)
}

// CopyDir copies the file or directory at src to dest
func CopyDir(src, dest string) error {
	files, err := RelativeFiles("", src)
	if err != nil {
		return err
	}
	for _, file := range files {
		fullPath := filepath.Join(src, file)
		fi, err := os.Lstat(fullPath)
		if err != nil {
			return err
		}
		destPath := filepath.Join(dest, file)
		if fi.IsDir() {
			logrus.Infof("Creating directory %s", destPath)
			if err := os.MkdirAll(destPath, fi.Mode()); err != nil {
				return err
			}
		} else if fi.Mode()&os.ModeSymlink != 0 {
			// If file is a symlink, we want to create the same relative symlink
			if err := CopySymlink(fullPath, destPath); err != nil {
				return err
			}
		} else {
			// ... Else, we want to copy over a file
			if err := CopyFile(fullPath, destPath); err != nil {
				return err
			}
		}
	}
	return nil
}

// CopySymlink copies the symlink at src to dest
func CopySymlink(src, dest string) error {
	link, err := os.Readlink(src)
	if err != nil {
		return err
	}
	linkDst := filepath.Join(dest, link)
	return os.Symlink(linkDst, dest)
}

// CopyFile copies the file at src to dest
func CopyFile(src, dest string) error {
	fi, err := os.Stat(src)
	if err != nil {
		return err
	}
	logrus.Infof("Copying file %s to %s", src, dest)
	srcFile, err := os.Open(src)
	if err != nil {
		return err
	}
	defer srcFile.Close()
	return CreateFile(dest, srcFile, fi.Mode())
}

// HasFilepathPrefix checks if the given file path begins with prefix
func HasFilepathPrefix(path, prefix string) bool {
	path = filepath.Clean(path)
	prefix = filepath.Clean(prefix)
	pathArray := strings.Split(path, "/")
	prefixArray := strings.Split(prefix, "/")

	if len(pathArray) < len(prefixArray) {
		return false
	}
	for index := range prefixArray {
		if prefixArray[index] == pathArray[index] {
			continue
		}
		return false
	}
	return true
}<|MERGE_RESOLUTION|>--- conflicted
+++ resolved
@@ -210,37 +210,6 @@
 	return nil
 }
 
-<<<<<<< HEAD
-// DeleteFilesystem deletes the extracted image file system
-func DeleteFilesystem() error {
-	logrus.Info("Deleting filesystem...")
-	err := filepath.Walk(constants.RootDir, func(path string, info os.FileInfo, err error) error {
-		if PathInWhitelist(path, constants.RootDir) || ChildDirInWhitelist(path, constants.RootDir) {
-			logrus.Debugf("Not deleting %s, as it's whitelisted", path)
-			return nil
-		}
-		if path == constants.RootDir {
-			return nil
-		}
-		return os.RemoveAll(path)
-	})
-	return err
-}
-
-// ChildDirInWhitelist returns true if there is a child file or directory of the path in the whitelist
-func ChildDirInWhitelist(path, directory string) bool {
-	for _, d := range whitelist {
-		dirPath := filepath.Join(directory, d)
-		if pkgutil.HasFilepathPrefix(dirPath, path) {
-			return true
-		}
-	}
-	return false
-}
-
-// PathInWhitelist returns true if the path is whitelisted
-=======
->>>>>>> 904575d0
 func PathInWhitelist(path, directory string) bool {
 	for _, c := range constants.KanikoBuildFiles {
 		if path == c {
