--- conflicted
+++ resolved
@@ -42,14 +42,11 @@
 	logrus.Infof("cmd: copy %s", srcs)
 	logrus.Infof("dest: %s", dest)
 
-<<<<<<< HEAD
 	// Resolve from
 	if c.cmd.From != "" {
 		c.buildcontext = filepath.Join(constants.KanikoDir, c.cmd.From)
 	}
-=======
-	replacementEnvs := util.ReplacementEnvs(config, buildArgs)
->>>>>>> ef191beb
+	replacementEnvs := buildArgs.ReplacementEnvs(config.Env)
 	// First, resolve any environment replacement
 	resolvedEnvs, err := util.ResolveEnvironmentReplacementList(c.cmd.SourcesAndDest, replacementEnvs, true)
 	if err != nil {
