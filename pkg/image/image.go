/*
Copyright 2018 Google LLC

Licensed under the Apache License, Version 2.0 (the "License");
you may not use this file except in compliance with the License.
You may obtain a copy of the License at

    http://www.apache.org/licenses/LICENSE-2.0

Unless required by applicable law or agreed to in writing, software
distributed under the License is distributed on an "AS IS" BASIS,
WITHOUT WARRANTIES OR CONDITIONS OF ANY KIND, either express or implied.
See the License for the specific language governing permissions and
limitations under the License.
*/

package image

import (
	img "github.com/GoogleCloudPlatform/container-diff/pkg/image"
	"github.com/containers/image/copy"
	"github.com/containers/image/docker"
	"github.com/containers/image/signature"
	"github.com/containers/image/transports/alltransports"
	"github.com/sirupsen/logrus"
	"os"
)

// sourceImage is the image that will be modified by the executor

// InitializeSourceImage initializes the source image with the base image
func NewSourceImage(srcImg string) (*img.MutableSource, error) {
	logrus.Infof("Initializing source image %s", srcImg)
	ref, err := docker.ParseReference("//" + srcImg)
	if err != nil {
		return nil, err
	}
<<<<<<< HEAD
	sourceImage = *ms
	return nil
}

// AppendLayer appends a layer onto the base image
func AppendLayer(contents []byte, author string) error {
	logrus.Info("Appending layer to base image")
	return sourceImage.AppendLayer(contents, author)
=======
	return img.NewMutableSource(ref)
>>>>>>> a573088a
}

// PushImage pushes the final image
func PushImage(ms *img.MutableSource, destImg string) error {
	srcRef := &img.ProxyReference{
		ImageReference: nil,
		Src:            ms,
	}
	destRef, err := alltransports.ParseImageName("docker://" + destImg)
	if err != nil {
		return err
	}
	policyContext, err := getPolicyContext()
	if err != nil {
		return err
	}
	logrus.Infof("Pushing image to %s", destImg)
	return copy.Image(policyContext, destRef, srcRef, nil)
}

// AppendConfigHistory appends to the source image config history
func AppendConfigHistory(author string, emptyLayer bool) {
	sourceImage.AppendConfigHistory(author, emptyLayer)
}

// SetEnvVariables sets environment variables as specified in the image
func SetEnvVariables() error {
	envVars := sourceImage.Env()
	for key, val := range envVars {
		if err := os.Setenv(key, val); err != nil {
			return err
		}
		logrus.Debugf("Setting environment variable %s=%s", key, val)
	}
	return nil
}

func getPolicyContext() (*signature.PolicyContext, error) {
	policyContext, err := signature.NewPolicyContext(&signature.Policy{
		Default: signature.PolicyRequirements{signature.NewPRInsecureAcceptAnything()},
	})
	if err != nil {
		logrus.Debugf("Error retrieving policy context: %s", err)
		return nil, err
	}
	return policyContext, nil
}<|MERGE_RESOLUTION|>--- conflicted
+++ resolved
@@ -35,18 +35,7 @@
 	if err != nil {
 		return nil, err
 	}
-<<<<<<< HEAD
-	sourceImage = *ms
-	return nil
-}
-
-// AppendLayer appends a layer onto the base image
-func AppendLayer(contents []byte, author string) error {
-	logrus.Info("Appending layer to base image")
-	return sourceImage.AppendLayer(contents, author)
-=======
 	return img.NewMutableSource(ref)
->>>>>>> a573088a
 }
 
 // PushImage pushes the final image
